--- conflicted
+++ resolved
@@ -14,7 +14,6 @@
         sim = CosineSimilarity()
         alg = CentroidVector('Plot', '1', sim)
         ratings = pd.DataFrame.from_records([
-<<<<<<< HEAD
             ("A000", "Ace Ventura: When Nature Calls_tt0112281", "sdfgd", 0.99, "54654675"),
             ("A000", "Balto_tt0112453", "sdfgd", 0, "54654675"),
             ("A000", "Casino_tt0112641", "sdfgd", 0.44, "54654675"),
@@ -23,16 +22,6 @@
             ("A000", "Father of the Bride Part II_tt0113041", "sdfgd", 0.1, "54654675"),
             ("A000", "Four Rooms_tt0113101", "sdfgd", -0.87, "54654675")
         ], columns=["from_id", "to_id", "original_rating", "score", "timestamp"])
-=======
-            ("A000", "Ace Ventura: When Nature Calls_tt0112281", "sdfgd", 2.0, "54654675"),
-            ("A000", "Balto_tt0112453", "sdfgd", 3.0, "54654675"),
-            ("A000", "Casino_tt0112641", "sdfgd", 4.0, "54654675"),
-            ("A000", "Cutthroat Island_tt0112760", "sdfgd", 2.0, "54654675"),
-            ("A000", "Dracula: Dead and Loving It_tt0112896", "sdfgd", 5.0, "54654675"),
-            ("A000", "Father of the Bride Part II_tt0113041", "sdfgd", 1.0, "54654675"),
-            ("A000", "Four Rooms_tt0113101", "sdfgd", 3.0, "54654675")
-        ], columns=["user_id", "item_id", "original_rating", "derived_score", "timestamp"])
->>>>>>> 8aee9971
 
         path = "../../../contents/movielens_test1591453035.7551947"
         items = []
@@ -47,7 +36,6 @@
                 items.append(pickle.load(content_file))
         except FileNotFoundError:
             path = "contents/movielens_test1591453035.7551947"
-<<<<<<< HEAD
             file1 = os.path.join(path, "Sudden Death_tt0114576.xz")
             with lzma.open(file1, "rb") as content_file:
                 items.append(pickle.load(content_file))
@@ -61,15 +49,6 @@
                                             ("Toy Story_tt0114709", 0.9319401691396478)],
                                            columns=columns)
         self.assertTrue(alg.predict(items, ratings, path).equals(scores))
-
-=======
-            file = os.path.join(path, "Sudden Death_tt0114576.xz")
-            with open(file, "rb") as content_file:
-                item = pickle.load(content_file)
-            self.assertEqual(alg.predict(item, ratings, path),
-                             0.9279127875850923)
->>>>>>> 8aee9971
-
 
 class TestClassifierRecommender(TestCase):
     def test_predict(self):
