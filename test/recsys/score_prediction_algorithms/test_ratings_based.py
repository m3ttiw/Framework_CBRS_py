import lzma
from unittest import TestCase
from orange_cb_recsys.recsys.score_prediction_algorithms.ratings_based import CentroidVector, ClassifierRecommender
from orange_cb_recsys.recsys.score_prediction_algorithms.similarities import CosineSimilarity

import lzma
import pandas as pd
import os
import pickle


class TestCentroidVector(TestCase):
    def test_predict(self):
        sim = CosineSimilarity()
        alg = CentroidVector('Plot', '1', sim)
        ratings = pd.DataFrame.from_records([
            ("A000", "Ace Ventura: When Nature Calls_tt0112281", "sdfgd", 0.99, "54654675"),
            ("A000", "Balto_tt0112453", "sdfgd", 0, "54654675"),
            ("A000", "Casino_tt0112641", "sdfgd", 0.44, "54654675"),
            ("A000", "Cutthroat Island_tt0112760", "sdfgd", -0.68, "54654675"),
            ("A000", "Dracula: Dead and Loving It_tt0112896", "sdfgd", -0.32, "54654675"),
            ("A000", "Father of the Bride Part II_tt0113041", "sdfgd", 0.1, "54654675"),
            ("A000", "Four Rooms_tt0113101", "sdfgd", -0.87, "54654675")
        ], columns=["from_id", "to_id", "original_rating", "score", "timestamp"])

        path = "../../../contents/movielens_test1591453035.7551947"
        items = []
        try:
            file1 = os.path.join(path, "Sudden Death_tt0114576.xz")
<<<<<<< HEAD
            with lzma.open(file1, "rb") as content_file:
                items.append(pickle.load(content_file))

            file2 = os.path.join(path, "Toy Story_tt0114709.xz")
            with lzma.open(file2, "rb") as content_file:
=======
            with open(file1, "rb") as content_file:
                items.append(pickle.load(content_file))

            file2 = os.path.join(path, "Toy Story_tt0114709.xz")
            with open(file2, "rb") as content_file:
>>>>>>> 91403335
                items.append(pickle.load(content_file))
        except FileNotFoundError:
<<<<<<< HEAD
            path = "contents/movielens_test1591453035.7551947"
            file1 = os.path.join(path, "Sudden Death_tt0114576.xz")
            with lzma.open(file1, "rb") as content_file:
                items.append(pickle.load(content_file))

            file2 = os.path.join(path, "Toy Story_tt0114709.xz")
            with lzma.open(file2, "rb") as content_file:
                items.append(pickle.load(content_file))

        columns = ["item_id", "rating"]
        scores = pd.DataFrame.from_records([("Sudden Death_tt0114576", 0.922455443090693),
                                            ("Toy Story_tt0114709", 0.9319401691396478)],
                                           columns=columns)
        self.assertTrue(alg.predict(items, ratings, path).equals(scores))
=======
            path = "contents/movielens_test1591028175.9454775"
            file = os.path.join(path, "Sudden Death_tt0114576.xz")
            with open(file, "rb") as content_file:
                item = pickle.load(content_file)
            self.assertEqual(alg.predict(item, ratings, path),
                             0.9279127875850923)
>>>>>>> 91403335


class TestClassifierRecommender(TestCase):
    def test_predict(self):

        alg = ClassifierRecommender("Plot", "2")
        ratings = pd.DataFrame.from_records([
            ("A000", "Sudden Death_tt0114576", 0.5, "54654675"),
            ("A000", "Balto_tt0112453", -0.5, "54654675")],
            columns=["from_id", "to_id", "score", "timestamp"])

        path = "../../../contents/movielens_test1591453035.7551947"
        try:
            file1 = os.path.join(path, "Sudden Death_tt0114576.xz")
            with lzma.open(file1, "rb") as content_file:
                item = pickle.load(content_file)

            self.assertEqual(alg.predict(item, ratings=ratings, items_directory=path),
                             "[[2. 4.]]")

        except FileNotFoundError:
            path = "contents/movielens_test1591453035.7551947"
            file = os.path.join(path, "Sudden Death_tt0114576.xz")

            with lzma.open(file, "rb") as content_file:
                item = pickle.load(content_file)

            print(alg.predict(item, ratings=ratings, items_directory=path))
<|MERGE_RESOLUTION|>--- conflicted
+++ resolved
@@ -27,22 +27,14 @@
         items = []
         try:
             file1 = os.path.join(path, "Sudden Death_tt0114576.xz")
-<<<<<<< HEAD
+
             with lzma.open(file1, "rb") as content_file:
                 items.append(pickle.load(content_file))
 
             file2 = os.path.join(path, "Toy Story_tt0114709.xz")
             with lzma.open(file2, "rb") as content_file:
-=======
-            with open(file1, "rb") as content_file:
-                items.append(pickle.load(content_file))
-
-            file2 = os.path.join(path, "Toy Story_tt0114709.xz")
-            with open(file2, "rb") as content_file:
->>>>>>> 91403335
                 items.append(pickle.load(content_file))
         except FileNotFoundError:
-<<<<<<< HEAD
             path = "contents/movielens_test1591453035.7551947"
             file1 = os.path.join(path, "Sudden Death_tt0114576.xz")
             with lzma.open(file1, "rb") as content_file:
@@ -57,14 +49,7 @@
                                             ("Toy Story_tt0114709", 0.9319401691396478)],
                                            columns=columns)
         self.assertTrue(alg.predict(items, ratings, path).equals(scores))
-=======
-            path = "contents/movielens_test1591028175.9454775"
-            file = os.path.join(path, "Sudden Death_tt0114576.xz")
-            with open(file, "rb") as content_file:
-                item = pickle.load(content_file)
-            self.assertEqual(alg.predict(item, ratings, path),
-                             0.9279127875850923)
->>>>>>> 91403335
+
 
 
 class TestClassifierRecommender(TestCase):
