--- conflicted
+++ resolved
@@ -1,15 +1,9 @@
 from typing import Dict
 
-<<<<<<< HEAD
 from src.offline.memory_interfaces.memory_interfaces import InformationInterface
+from src.offline.memory_interfaces.text_interface import IndexInterface
 from src.offline.raw_data_extractor.raw_information_source import RawInformationSource
-=======
-from offline.memory_interfaces.memory_interfaces import InformationInterface
-from offline.memory_interfaces.text_interface import IndexInterface
-from offline.raw_data_extractor.raw_information_source import RawInformationSource
-from offline.utils.id_merger import id_merger
->>>>>>> 45b01679
-
+from src.offline.utils.id_merger import id_merger
 
 class RawDataConfig:
     """
@@ -92,14 +86,8 @@
         for item in self.__config.get_source():
             item_id = item[id_merger(self.__config.get_id_field_name())]
             for interface in interfaces:
-<<<<<<< HEAD
-                interface.new_content()
-                interface.new_field(CONTENT_ID, item[self.__config.get_id_field_name()])
-=======
                 interface.new_item()
                 interface.new_field(CONTENT_ID, item_id)
->>>>>>> 45b01679
-
             for field_name in field_names:
                 print("Field " + field_name)
                 field_data = item[field_name]
