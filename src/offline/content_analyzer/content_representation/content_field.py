from abc import ABC

from typing import List, Dict
import numpy as np


class FieldRepresentation(ABC):
    """
    Abstract class that generalize the concept of "field representation",
    a field representation is a semantic way to represent a field of an item.

    Args:
        name (str): name of the representation's instance
    """

    def __init__(self, name: str):
        self.__name = name

    def get_name(self) -> str:
        return self.__name


class FeaturesBagField(FieldRepresentation):
    """
    Class for field representation using a bag of features,
    this class can be also used to represent a bag of words: <keyword, score>;
    this representation is produced by the EntityLinking and tf-idf techniques

    Args:
        features (dict<str, object>): the dictionary where features are stored
    """
<<<<<<< HEAD
    def __init__(self, name: str,
                 features: Dict[str, object] = None):
=======

    def __init__(self, name: str, features: Dict[str, object] = None):
>>>>>>> 45b01679
        super().__init__(name)
        if features is None:
            features = {}
        self.__features: Dict[str, object] = features

<<<<<<< HEAD
    def append_feature(self, feature_key: str, feature_value):
        pass
=======
    def add_feature(self, feature_key: str, feature_value):
        """
        Add a feature (feature_key, feature_value) to the dict

        Args:
            feature_key (str): key, can be a url or a keyword
            feature_value: the value of the field

        """
        self.__features[feature_key] = feature_value

    def get_feature(self, feature_key):
        """
        Get the feature_value from the dict[feature_key]

        Args:
            feature_key (str): key, can be a url or a keyword

        Returns:
            feature_value: the value of the field
        """
        return self.__features[feature_key]

    def get_feature_dict(self):
        """
        Get the features dict

        Returns:
            features: the features dict
        """
        return self.__features
>>>>>>> 45b01679


class EmbeddingField(FieldRepresentation):
    """
    Class for field representation using embeddings(dense numeric vectors)
    this representation is produced by the EmbeddingTechnique.

    Examples:
        shape (4) = [x,x,x,x]
        shape (2,2) = [[x,x],
                       [x,x]]

    Args:
        embedding_array (np.ndarray): embeddings array,
            it can be of different shapes according to the granularity of the technique
    """
<<<<<<< HEAD
    def __init__(self, name: str,
                 embedding_array: np.ndarray):
=======
    
    def __init__(self, name: str, embedding_array: np.ndarray):
>>>>>>> 45b01679
        super().__init__(name)
        self.__embedding_array: np.ndarray = embedding_array


class GraphField(FieldRepresentation):
    """
    Class for field representation using a graph.
    """
<<<<<<< HEAD
    def __init__(self, name: str):
=======

    def __init__(self, name):
>>>>>>> 45b01679
        super().__init__(name)


class ContentField:
    """
    Class that represents a field,
    a field can have different representation of itself
    Args:
        field_name (str): the name of the field
        representation_list (list<FieldRepresentation>): the list of the representations.
    """
<<<<<<< HEAD
    def __init__(self, field_name: str,
                 representation_list: List[FieldRepresentation] = None):
        if representation_list is None:
            representation_list = []
=======

    def __init__(self, field_name: str, representations_list: List[FieldRepresentation] = None):
        if representations_list is None:
            representations_list = []
>>>>>>> 45b01679
        self.__field_name: str = field_name
        self.__representation_list: List[FieldRepresentation] = representation_list

    def __eq__(self, other) -> bool:
        """
        override of the method __eq__ of object class,

        Args:
            other (ContentField): the field to check if is equal to self

        Returns:
            bool: True if the names are equals
        """
        return self.__field_name == other.get_name()

    def append(self, representation: FieldRepresentation):
        self.__representation_list.append(representation)

    def get_name(self) -> str:
        return self.__field_name<|MERGE_RESOLUTION|>--- conflicted
+++ resolved
@@ -29,23 +29,14 @@
     Args:
         features (dict<str, object>): the dictionary where features are stored
     """
-<<<<<<< HEAD
-    def __init__(self, name: str,
-                 features: Dict[str, object] = None):
-=======
-
+    
     def __init__(self, name: str, features: Dict[str, object] = None):
->>>>>>> 45b01679
         super().__init__(name)
         if features is None:
             features = {}
         self.__features: Dict[str, object] = features
 
-<<<<<<< HEAD
     def append_feature(self, feature_key: str, feature_value):
-        pass
-=======
-    def add_feature(self, feature_key: str, feature_value):
         """
         Add a feature (feature_key, feature_value) to the dict
 
@@ -76,7 +67,6 @@
             features: the features dict
         """
         return self.__features
->>>>>>> 45b01679
 
 
 class EmbeddingField(FieldRepresentation):
@@ -93,13 +83,8 @@
         embedding_array (np.ndarray): embeddings array,
             it can be of different shapes according to the granularity of the technique
     """
-<<<<<<< HEAD
     def __init__(self, name: str,
                  embedding_array: np.ndarray):
-=======
-    
-    def __init__(self, name: str, embedding_array: np.ndarray):
->>>>>>> 45b01679
         super().__init__(name)
         self.__embedding_array: np.ndarray = embedding_array
 
@@ -108,13 +93,6 @@
     """
     Class for field representation using a graph.
     """
-<<<<<<< HEAD
-    def __init__(self, name: str):
-=======
-
-    def __init__(self, name):
->>>>>>> 45b01679
-        super().__init__(name)
 
 
 class ContentField:
@@ -125,17 +103,11 @@
         field_name (str): the name of the field
         representation_list (list<FieldRepresentation>): the list of the representations.
     """
-<<<<<<< HEAD
+
     def __init__(self, field_name: str,
                  representation_list: List[FieldRepresentation] = None):
         if representation_list is None:
             representation_list = []
-=======
-
-    def __init__(self, field_name: str, representations_list: List[FieldRepresentation] = None):
-        if representations_list is None:
-            representations_list = []
->>>>>>> 45b01679
         self.__field_name: str = field_name
         self.__representation_list: List[FieldRepresentation] = representation_list
 
