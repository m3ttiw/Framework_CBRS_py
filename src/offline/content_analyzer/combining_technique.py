<<<<<<< HEAD
from offline.content_analyzer.field_content_production_technique import CombiningTechnique
import numpy as np

=======
>>>>>>> 6a4e7917
from typing import List
from src.offline.content_analyzer.field_content_production_technique import CombiningTechnique


class Centroid(CombiningTechnique):
    """"
    Class that implements the Abstract Class CombiningTechnique.
    This class calculate the centroid given the list of weights.

    Args:
        weights (list): list of weights, used to calculate the centroid.
    """
    def __init__(self, weights: List[float] = None):
        super().__init__()
        self.__weights: List[float] = weights

    def combine(self, matrix: np.ndarray):
        """"
        Implements the Abstract Method combine in Combining Technique.
        The result is the centroid vector of the matrix
        """

        return np.average(matrix, axis=0, weights=self.__weights)


# your combining technique<|MERGE_RESOLUTION|>--- conflicted
+++ resolved
@@ -1,9 +1,3 @@
-<<<<<<< HEAD
-from offline.content_analyzer.field_content_production_technique import CombiningTechnique
-import numpy as np
-
-=======
->>>>>>> 6a4e7917
 from typing import List
 from src.offline.content_analyzer.field_content_production_technique import CombiningTechnique
 
@@ -20,13 +14,11 @@
         super().__init__()
         self.__weights: List[float] = weights
 
-    def combine(self, matrix: np.ndarray):
+    def combine(self):
         """"
         Implements the Abstract Method combine in Combining Technique.
-        The result is the centroid vector of the matrix
         """
-
-        return np.average(matrix, axis=0, weights=self.__weights)
+        pass
 
 
 # your combining technique