--- conflicted
+++ resolved
@@ -123,23 +123,15 @@
 
         return score_frame
 
-<<<<<<< HEAD
-    def fit_eval_ranking(self, user_id, user_ratings: pd.DataFrame, test_set: pd.DataFrame):
+    def fit_eval_ranking(self, user_id, user_ratings: pd.DataFrame, test_set_items, recs_number):
         """
         Computes a ranking, using as training set the ratings provided by he user
 
         Args:
             user_id:
             user_ratings (pd.DataFrame): Training set
-            test_set (pd.DataFrame)
+            test_set_items (pd.DataFrame)
+            recs_number (int): Number of recommendations to provide
         """
-        score_frame = self.__config.get_ranking_algorithm().predict(user_id, user_ratings, test_set.shape[0],
-                                                                    self.__config.get_items_directory())
-=======
-    def fit_eval_ranking(self, user_id, user_ratings: pd.DataFrame, test_set_items, recs_number):
         score_frame = self.__config.get_ranking_algorithm().predict(user_id, user_ratings, recs_number,
-                                                                    self.__config.get_items_directory(),
-                                                                    test_set_items)
->>>>>>> f43d4d2f
-
         return score_frame