--- conflicted
+++ resolved
@@ -3,7 +3,6 @@
 import pandas as pd
 from typing import List
 
-from orange_cb_recsys.recsys.algorithm import ScorePredictionAlgorithm, RankingAlgorithm
 from orange_cb_recsys.recsys.config import RecSysConfig
 from orange_cb_recsys.utils.const import logger
 from orange_cb_recsys.utils.load_content import load_content_instance, get_unrated_items
@@ -124,11 +123,8 @@
         return score_frame
 
     def fit_eval_ranking(self, user_id, user_ratings: pd.DataFrame, test_set_items, recs_number):
-<<<<<<< HEAD
-        user_ratings = user_ratings.sort_values(['to_id'], ascending=True)
-=======
         """
-        Computes a ranking, using as training set the ratings provided by he user
+        Computes a ranking, using as training set the ratings provided by the user
 
         Args:
             user_id:
@@ -136,8 +132,9 @@
             test_set_items (pd.DataFrame)
             recs_number (int): Number of recommendations to provide
         """
->>>>>>> 7daac720
+        user_ratings = user_ratings.sort_values(['to_id'], ascending=True)
         score_frame = self.__config.get_ranking_algorithm().predict(user_id, user_ratings, recs_number,
                                                                     self.__config.get_items_directory(),
                                                                     test_set_items)
+
         return score_frame