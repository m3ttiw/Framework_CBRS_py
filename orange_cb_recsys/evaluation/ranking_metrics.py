from typing import List
import pandas as pd
import numpy as np

from orange_cb_recsys.utils.const import logger


def perform_precision(prediction_labels: pd.Series, truth_labels: pd.Series) -> float:
    """
    Returns the precision of the given ranking (predictions)
    based on the truth ranking

    Args:
<<<<<<< HEAD
        prediction_labels (pd.Series): pandas Series which contains predicted "labels"
=======
        prediction_labels (pd.Series): pandas Series wich contains predicted "labels"
>>>>>>> f43d4d2f
        truth_labels (pd.Series): pandas Series which contains truth "labels"

    Returns:
        score (float): precision
    """
    logger.info("Computing precision")
    return prediction_labels.isin(truth_labels).sum() / len(prediction_labels)


def perform_recall(prediction_labels: pd.Series, truth_labels: pd.Series) -> float:
    """
    Compute the recall of the given ranking (predictions)
    based on the truth ranking

    Args:
        prediction_labels (pd.Series): pandas Series wich contains predicted "labels"
        truth_labels (pd.Series): pandas Series wich contains truth "labels"

    Returns:
        (float): recall
    """
    logger.info("Computing recall")

    return prediction_labels.isin(truth_labels).sum() / len(truth_labels)


def perform_Fn(precision: float, recall: float, n: int = 1) -> float:
    """
    Compute the Fn measure of the given ranking (predictions)
    based on the truth ranking

    Args:
        precision (float): precision of the rank
        recall (float): recall of the rank
        n (int): multiplier

    Returns:
        score (float): Fn value
    """
    logger.info("Computing FN")

    return (1 + (n ** 2)) * ((precision * recall) / ((n ** 2) * precision + recall))


def perform_DCG(gain_values: pd.Series) -> List[float]:
    """
    Compute the Discounted Cumulative Gain array of a gain vector
    Args:
        gain_values (pd.Series): Series of gains

    Returns:
        dcg (List<float>): array of dcg
    """
    if gain_values.size == 0:
        return []
    dcg = []
    for i, gain in enumerate(gain_values):
        if i == 0:
            dcg.append(gain)
        else:
            dcg.append((gain / np.log2(i + 1)) + dcg[i - 1])
    return dcg


def perform_NDCG(predictions: pd.DataFrame) -> List[float]:
    """
    Compute the Normalized DCG measure using Truth rank as ideal DCG
    Args:
        predictions (pd.DataFrame): each row contains index(the rank position), label, value predicted
        truth (pd.DataFrame): the real rank each row contains index(the rank position), label, value

    Returns:
        ndcg (List<float>): array of ndcg
    """
    logger.info("Computing NDCG")

    #to_label_intersection = set(predictions[['to_id']].values.flatten()).intersection(
    #    set(truth[['to_id']].values.flatten()))
    #idcg = perform_DCG(pd.Series(truth['rating'].values))

    gain = predictions['rating'].values
    igain = gain.copy()
    igain[::-1].sort()
    idcg = perform_DCG(pd.Series(igain))
    dcg = perform_DCG(pd.Series(gain))
    ndcg = [dcg[x]/(idcg[x]) for x in range(len(idcg))]
    return ndcg

"""
col = ["to_id", "rating"]
new_predicted = pd.DataFrame(columns=col)
for label in predictions['rating'].values:
    truth_row = truth.loc[truth['to_id'] == label]
    truth_score = truth_row['rating'].values[0]
    new_predicted = new_predicted.append({'to_id': label, 'rating': truth_score}, ignore_index=True)

dcg = perform_DCG(gain_values=pd.Series(new_predicted['rating'].values))
ndcg = []
for i, ideal in enumerate(idcg):
    try:
        ndcg.append(dcg[i] / ideal)
    except IndexError:
        break
    except ZeroDivisionError:
        ndcg.append(0.0)
return ndcg
"""

def perform_MRR(prediction_labels: pd.Series, truth_labels: pd.Series) -> float:
    """
    Compute the Mean Reciprocal Rank metric

    Args:
        prediction_labels (pd.Series): pandas Series wich contains predicted "labels"
        truth_labels (pd.Series): pandas Series wich contains truth "labels"

    Returns:
        (float): the mrr value
    """
    logger.info("Computing MRR")

    mrr = 0
    for t_index, t_value in truth_labels.iteritems():
        for p_index, p_value in prediction_labels.iteritems():
            if t_value == p_value:
                mrr += (int(t_index) + 1) / (int(p_index) + 1)
    return mrr / len(truth_labels)


def perform_correlation(prediction_labels: pd.Series, truth_labels: pd.Series, method='pearson') -> float:
    """
    Compute the correlation between the two ranks of labels

    Args:
        prediction_labels (pd.Series): pandas Series wich contains predicted "labels"
        truth_labels (pd.Series): pandas Series wich contains truth "labels"
        method: {'pearson, 'kendall', 'spearman'} or callable

    Returns:
        (float): value of the specified correlation metric
    """
    logger.info("Computing correlation")

    t_series = pd.Series()
    p_series = pd.Series()
    for t_index, t_value in truth_labels.iteritems():
        t_series = t_series.append(pd.Series(int(t_index)))
        for p_index, p_value in prediction_labels.iteritems():
            if t_value == p_value:
                p_series = p_series.append(pd.Series(int(p_index)))

    return t_series.corr(other=p_series, method=method)


<|MERGE_RESOLUTION|>--- conflicted
+++ resolved
@@ -11,11 +11,7 @@
     based on the truth ranking
 
     Args:
-<<<<<<< HEAD
         prediction_labels (pd.Series): pandas Series which contains predicted "labels"
-=======
-        prediction_labels (pd.Series): pandas Series wich contains predicted "labels"
->>>>>>> f43d4d2f
         truth_labels (pd.Series): pandas Series which contains truth "labels"
 
     Returns:
@@ -85,10 +81,9 @@
     Compute the Normalized DCG measure using Truth rank as ideal DCG
     Args:
         predictions (pd.DataFrame): each row contains index(the rank position), label, value predicted
-        truth (pd.DataFrame): the real rank each row contains index(the rank position), label, value
 
     Returns:
-        ndcg (List<float>): array of ndcg
+        ndcg (List[float]): array of ndcg
     """
     logger.info("Computing NDCG")
 
