--- conflicted
+++ resolved
@@ -82,11 +82,7 @@
     Compute the Normalized DCG measure using Truth rank as ideal DCG
     Args:
         predictions (pd.DataFrame): each row contains index(the rank position), label, value predicted
-<<<<<<< HEAD
-        truth (pd.DataFrame):
-        split (Dict[float, Tuple[float, float]])
-=======
->>>>>>> 87801f4c
+        truth (pd.DataFrame): the real rank each row contains index(the rank position), label, value
 
     Returns:
         ndcg (List[float]): array of ndcg
